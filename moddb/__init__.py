import requests

from .base import front_page, login, logout, parse_page, parse_results, rss, search, search_tags
from .client import Client, Thread
from .enums import *
from .pages import *
from .utils import BASE_URL, LOGGER, Object, get_page, request, soup

SESSION = requests.Session()

<<<<<<< HEAD
__version__ = "0.11.0"

__all__ = [
    "front_page",
    "login",
    "logout",
    "parse_page",
    "parse_results",
    "rss",
    "search",
    "search_tags",
    "Client",
    "Thread",
    "BASE_URL",
    "LOGGER",
    "Object",
    "get_page",
    "request",
    "soup",
]
=======
__version__ = "0.10.0"
>>>>>>> 536b4235
<|MERGE_RESOLUTION|>--- conflicted
+++ resolved
@@ -8,7 +8,6 @@
 
 SESSION = requests.Session()
 
-<<<<<<< HEAD
 __version__ = "0.11.0"
 
 __all__ = [
@@ -29,6 +28,3 @@
     "request",
     "soup",
 ]
-=======
-__version__ = "0.10.0"
->>>>>>> 536b4235
